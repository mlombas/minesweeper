--- conflicted
+++ resolved
@@ -8,11 +8,8 @@
 from enum import Enum
 from collections import namedtuple
 from random import randint
-from pygame_helpers.mocoma_input import prompt
-<<<<<<< HEAD
-=======
-from pygame_helpers.mocoma_print import print_bounded
->>>>>>> acf04396
+from pygame_helpers.GUI_input import prompt
+from pygame_helpers.text import print_bounded
 import pygame, sys
 from pygame.locals import *
 
@@ -150,7 +147,7 @@
         if not pygame.font.get_init(): pygame.font.init()
         
         #TODO make this display centered text
-        #print_bounded(self._display, "game over", pygame.Rect(0, self._d_height * 0.2, self._d_width, self._d_height))
+        print_bounded(self._display, "game over", pygame.Rect(0, 0, self._d_width, self._d_height))
         while True:
             pygame.event.get() #Discard all past events
             evt = pygame.event.wait()
