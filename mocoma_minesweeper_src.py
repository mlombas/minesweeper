"""Provides main functionality of the minesweeper

You can use this module to create your own version of minesweeper
provides a Minesweeper_Grid to store the mine grid and several
classes for IO
"""
from abc import ABC, abstractmethod
from enum import Enum
from collections import namedtuple
from random import randint
from pygame_helpers.mocoma_input import prompt
<<<<<<< HEAD
=======
from pygame_helpers.mocoma_print import print_bounded
>>>>>>> acf04396
import pygame, sys
from pygame.locals import *

class MinesweeperException(Exception):
    """Base exception for this module
    """
    pass

class OutOfGridException(MinesweeperException):
    """For throwing when a coordinate falls out of the grid
    """
    def __init__(self, x, y):
        self.message = "Coords ({}, {}) out of range".format(x, y)

class MinesweeperIO(ABC):
    """Parent class for those who controls IO

    This provides a default interface so swapping
    between various IO (console, frame, HTML server, etc) is
    far simpler.
    This class is abstract and thus can not be instantied
    """
    class ACTIONS(Enum):
        """Enum representing various actions for the get_grid_input() method
        """
        QUIT = 0
        SHOW = 1
        FLAG = 2
        NOTHING = 3

    def __init__(self, hidden_src, empty_src, number_range_src, flagged_src, mine_src):
        self.hidden_src = hidden_src
        self.shown_src = [empty_src] + number_range_src
        self.flagged_src = flagged_src
        self.mine_src = mine_src

    @abstractmethod
    def print_end(self, won=False):
        """Prints to the player something to mark the end of the game

        Input:
            won - A boolean checking wether the game was won or not

        Output: None
        """
        pass
        
    @abstractmethod
    def show_grid(self, grid):
        """Shows the grid to the viewing port

        Input:
            grid - a instance of the Minesweeper_Grid class, that will be
                displayed on the viewing port

        Output: None
        """
        pass

    @abstractmethod
    def get_grid_input(self, g_width, g_height):
        """Asks the user to chose an action and a tile

        Input:
            g_width - the width of the grid
            g_height - the height of the grid

        Output:
            A tuple in the form (action, coords)
            action is either "flag" or "show", represents the action the user wants to take
            coords is a tuple representing the x and y coordinates on the grid
        """
        pass

    @abstractmethod
    def get_user_dimensions(self):
        """Gets a width and a height from the user

        Input: None
        Output:
            A tuple in the form (width, height)
        """
        pass

    @abstractmethod
    def get_user_hardness(self, hardness_levels):
        """Get the hardness level from the user

        Input: 
            hardness_levels - A list of str with dificultie names

        Output:
            the str from the list the user has choosen
        """
        pass

    @abstractmethod
    def destroy(self):
        """A method that cleans up everything, for example open streams

        Input: None
        Output: None
        """
        pass

class PygameIO(MinesweeperIO):
    """Implements the pygame framework to the minesweeper
    For more info see MinesweeperIO
    """
    _d_width = 800 
    _d_height = 800
    def __init__(self,
                 hidden_src="assets/textures/tile_hidden.png",
                 empty_src="assets/textures/tile_shown.png",
                 number_range_src=["assets/textures/number_" + str(x) + ".png" for x in range(1, 9)],
                 flagged_src="assets/textures/flag.png",
                 mine_src="assets/textures/mine.png"):
        self._events = []
        pygame.init()
        
        #Display
        self._display = pygame.display.set_mode((self._d_width, self._d_height))
   
        #Load images
        self.hidden_src = pygame.image.load(hidden_src)
        self.flagged_src = pygame.image.load(flagged_src)
        self.mine_src = pygame.image.load(mine_src)
        self.shown_bg_src = pygame.image.load(empty_src)
        self.nums_src = [pygame.image.load(num_src) for num_src in number_range_src]
     
    def destroy(self):
        pygame.quit()
    
    def print_end(self, is_win):
        if not pygame.font.get_init(): pygame.font.init()
        
        #TODO make this display centered text
        #print_bounded(self._display, "game over", pygame.Rect(0, self._d_height * 0.2, self._d_width, self._d_height))
        while True:
            pygame.event.get() #Discard all past events
            evt = pygame.event.wait()
            if evt.type in [pygame.KEYUP, pygame.MOUSEBUTTONUP, pygame.QUIT]:
                  break

    def show_grid(self, grid):
        img_width = int(self._d_width / grid.width)
        img_height = int(self._d_height / grid.height)
        hidden_bg_img = pygame.transform.scale(self.hidden_src, (img_width, img_height)) #Scale images to fit in screen
        flagged_img = pygame.transform.scale(self.flagged_src, (img_width, img_height))
        mine_img = pygame.transform.scale(self.mine_src, (img_width, img_height))
        shown_bg_img = pygame.transform.scale(self.shown_bg_src, (img_width, img_height))
        nums_imgs = [pygame.transform.scale(num, (img_width, img_height)) for num in self.nums_src]

        for x in range(grid.width):
            for y in range(grid.height):
               cell = grid.get_cell(x, y)
               if cell.state == cell.STATES.SHOWN:
                   self._display.blit(shown_bg_img, (x * img_width, y * img_height))
                   n_around = grid.n_mines_around(x, y)
                   if cell.has_mine:
                       self._display.blit(mine_img, (x * img_width, y * img_height))
                   elif n_around:
                       self._display.blit(nums_imgs[n_around - 1], (x * img_width, y * img_height)) #set to n_mines - 1 cause arrays are 0-indexed
               elif cell.state == cell.STATES.FLAGGED:
                   self._display.blit(hidden_bg_img, (x * img_width, y * img_height))
                   self._display.blit(flagged_img, (x * img_width, y * img_height))
               else: #Must be HIDDEN
                   self._display.blit(hidden_bg_img, (x * img_width, y * img_height))

        pygame.display.update()

    def get_grid_input(self, g_width, g_height):
        self._events += list(pygame.event.get())
        if self._events:
            curr_event = self._events.pop(0)
            if curr_event.type == pygame.QUIT:
                return (self.ACTIONS.QUIT, False)
            elif curr_event.type == pygame.MOUSEBUTTONDOWN:
                pos = curr_event.pos
                grid_pos = [round(pos[0] * g_width / self._d_width), round(pos[1] * g_height / self._d_height)]
                if curr_event.button == 3:
                    return (self.ACTIONS.SHOW, grid_pos)
                elif curr_event.button == 1:
                    return (self.ACTIONS.FLAG, grid_pos)

        return (self.ACTIONS.NOTHING, False)
    
    def get_user_dimensions(self):
        dimensions = prompt(self._display, "Introduzca dimensiones del tablero en formato [ancho]x[alto]", pygame.Rect(0, 0, self._d_width, 100))
        while True:
            try:    
                width, height = (int(x) for x in dimensions.split("x"))
            except:
                dimensions = prompt(self._display, "Ha introducido valores no válidos, intentelo de nuevo", pygame.Rec(0, 0, self._d_width, height=100))
            else: break
            
        return (width, height)
    
    def get_user_hardness(self):
        pass


class ConsoleIO(MinesweeperIO):
    """Provides a minesweeper inyterface for cmd
    See IO_Controller for more details
    """
    def __init__(self, hidden_src="■", empty_src=" ", number_range_src=[str(x + 1) for x in range(8)], flagged_src="!", mine_src="M"):
       super().__init__(hidden_src, empty_src, number_range_src, flagged_src, mine_src)

    def show_grid(self, grid):
        out = []

    def __init__(self, hidden_src = "■", empty_src="□", number_range_src=[str(n) for n in range(1, 10)], flagged_src="F", mine_src="M"):
        super().__init__(hidden_src, empty_src, number_range_src, flagged_src, mine_src)

    def show_grid(self, grid):
        out = []
        for y in range(grid.height):
            line = ""
            for x in range(grid.width):
                cell = grid.get_cell(x, y)
                if cell.state == cell.STATES.HIDDEN:
                    line += self.hidden_src
                elif cell.state == cell.STATES.FLAGGED:
                    line += self.flagged_src
                elif cell.state == cell.STATES.SHOWN:
                    if cell.has_mine:
                        line += self.mine_src
                    else:
                        n_around = grid.n_mines_around(x, y)
                        line += self.shown_src[n_around]

                line += " "
            out.append(line)

        print("\n".join(out))
        print("=" * (grid.width * 2))

    def get_grid_input(self, g_width, g_height):
        print("Introduce D para descubrir y M para marcar, seguido de las coordenadas de la celda separadas por una coma")
        while True:
            try:
                action, coords = input().split(" ", maxsplit=1)
                coords = (int(c) - 1 for c in coords.split(","))
            except:
                print("Ha introducido una entrada no valida, por favor intentelo de nuevo")
            else:
                if action not in ["M", "D", "Q"]:
                    print("Ha introducido una acción no válida, por favor intentelo de nuevo")
                else:
                    if action == "M": return (ACTIONS.FLAG, coords)
                    if action == "D": return (ACTIONS.SHOW, coords)
                    if action == "Q": return (ACTIONS.QUIT, False)

    def get_user_dimensions(self):
        print("Introduzca las dimensiones del tablero en formato anchoxalto")
        while True:
            try:    
                width, height = (int(x) for x in input().split("x"))
            except:
                print("Ha introducido valores no válidos, intentelo de nuevo")
            else: break
            
        return (width, height)

    def get_user_hardness(self, hardness_levels):
        print("Elige un nivel de dificultad")
        for lvl in hardness_levels:
            print(" " + lvl)

        user_lvl = input().strip()
        while user_lvl not in hardness_levels:
            print("Nivel no válido")
            user_lvl = input().strip()
        return user_lvl
    
    def print_end(self, won=False):
        possible_names = [
                            "amego", "wey", "boludo", "puto",
                            "compañero", "pringado", "parguela",
                            "sempai", "onee-chan", "baka"
                         ]
        name = possible_names[randint(0, len(possible_names) - 1)]
        if won:
            print("Ganaste", name)
        else:
            print("Perdiste", name)

    def destroy(self):
        input("Pulsa cualquier tecla para salir")

class MinesweeperGrid(object):
    """Provides support for storing a mine grid

    Also provides several methods to manipulate it and a classmethod
    to instantly create a grid with mines in random positions

    Attributes:
        _cells - The cell list, DO NOT TOUCH THIS LIST, use the get_cell() asnd set_cell() instead
    """
    class Cell(object):
        """A class that represent a cell in the grid

        Attributes:
            has_mine - wether this cell contains a mine or not
            state - the state of the cell, one of STATES
        """
        class STATES(Enum):
            """Enum representing varius states of a cell
            """
            HIDDEN = 1
            FLAGGED = 2
            SHOWN = 3


        has_mine = False
        state = STATES.HIDDEN

        def __init__(self, has_mine = False, state = STATES.HIDDEN):
            self.has_mine = has_mine
            self.state = state


    _cells = []

    def __init__(self, width, height):
        self.width = width
        self.height = height
        self._cells = [self.Cell] * (width * height)

    @classmethod
    def gen_random(cls, width, height, n_mines, forbidden_coords=[]):
        """Creates a grid with mines in random positions

        Input:
            width - the width of the grid
            height - the height of the grid
            n_mines - the number of mines
        
        Output:
            The random grid
        """
        def get_random_point():
            return (randint(0, width - 1), randint(0, height - 1))


        grid = cls(width, height)
        while n_mines:
            x, y = get_random_point()
            while (x, y) in forbidden_coords and grid.get_cell(x, y).has_mine:
                x, y = get_random_point()

            grid.put_mine(x, y)
            n_mines -= 1

        return grid

    def coords_are_valid(self, x, y):
        """Checks wether a pair of coordinates is in the grid or not

        Input:
            x - The x coordinate
            y - The y coordinate

        Output:
            True if coords are valid, False otherwise
        """
        return x >= 0 and x < self.width and y >= 0 and y < self.height
            
    
    def get_cell(self, x, y):
        """Returns a cell of the grid

        Input:
            x - the x coordinate of the cell
            y - the y coordinate of the cell
        
        Output:
            The cell, an instance of the Cell class
        """     
        if not self.coords_are_valid(x, y): raise OutOfGridException(x, y)

        return self._cells[y * self.height + x]

    def set_cell(self, x, y, cell):
        """Sets a cell on the grid

        Input:
            x - the x coordinate of the cell
            y - the y coordinate of the cell
            cell - the new cell, an instance of the Cell class
        
        Output: None
        """
        if not self.coords_are_valid(x, y): raise OutOfGridException(x, y)

        self._cells[y * self.height + x] = cell

    def put_mine(self, x, y):
        """Puts a mine in the grid

        Input:
            x - the x coordinate of the cell
            y - the y coordinate of the cell
        
        Output: None
        """
        c = self.get_cell(x, y)
        new_c = self.Cell(True, c.state)
        self.set_cell(x, y, new_c)

    def show_cell(self, x, y):
        """Shows a cell, this is its state changes to cell.STATES.SHOWN

        Input:
            x - the x coordinate of the cell
            y - the y coordinate of the cell
        
        Output: None
        """
        c = self.get_cell(x, y)
        new_c = self.Cell(c.has_mine, self.Cell.STATES.SHOWN)
        self.set_cell(x, y, new_c)

    def clear_from(self, x, y):
        """Recrusively shows all the surrounding cells that don't have bombs nearby

        Input:
            x - The x coordinate of the cell
            y - The y coordinate of the cell

        Output: None
        """
        self.show_cell(x, y)
        n_around = self.n_mines_around(x, y)
        if n_around == 0:
            self.show_cell(x, y)
            coords_around = [(x + 1, y), (x - 1, y), (x, y + 1), (x, y - 1)]
            for coord in coords_around:
                if self.coords_are_valid(*coord) and self.get_cell(*coord).state == self.Cell.STATES.HIDDEN:
                    self.clear_from(*coord)

    def flag_cell(self, x, y):
        """Flags a cell, this is its state changes to Cell.STATES.FLAGGED

        Input:
            x - the x coordinate of the cell
            y - the y coordinate of the cell
        
        Output: None
        """
        c = self.get_cell(x, y)
        new_c = self.Cell(c.has_mine, self.Cell.STATES.FLAGGED)
        self.set_cell(x, y, new_c)

    def hide_cell(self, x, y):
        """Hides a cell, this is its state changes to cell.STATES.HIDDEN

        Input:
            x - the x coordinate of the cell
            y - the y coordinate of the cell
        
        Output: None
        """
        c = self.get_cell(x, y)
        new_c = self.Cell(c.has_mine, self.Cell.STATES.HIDDEN)
        self.set_cell(x, y, new_c)

    def is_loss(self):
        """Checks wether the game is lost or not

        Input: None
        Output:
            True if game is lost, False otherwise
        """
        return any([cell.has_mine and cell.state == cell.STATES.SHOWN for cell in self._cells])

    def is_win(self):
        """Checks wether the game is won or not

        Input: None
        Output:
            True if game is won, False otherwise
        """
        return all([(cell.has_mine and cell.state == cell.STATES.FLAGGED) or (not cell.has_mine and cell.state != cell.STATES.FLAGGED)
                        for cell in self._cells])

    def ended(self):
        """Check if the game has ended either winning it or lossing it
        
        Input: None
        Output:
            True if game has ended, False otherwise
        """
        return self.is_loss() or self.is_win()
    
    def n_mines_around(self, x, y):
        """Returns the number of mines surrounding the cell, itself included

        Input:
            x - The x coordinate of the cell
            y - The y coordinate of the cell

        Output:
            The number of mines
        """
        if not self.coords_are_valid(x, y): raise OutOfGridException(x, y)
        
        count = 0
        for dx in range(max(0, x - 1), min(x + 2, self.width)):
            for dy in range(max(0, y - 1), min(y + 2, self.height)):
                if self.get_cell(dx, dy).has_mine:
                    count += 1

        return count

    def get_n_mines(self):
        """Returns the number of mines in the grid

        Input: None
        Output:
            The number of mines in the entire grid
        """
        return len(cell for cell in self._cells if cell.has_mine == True)


class MinesweeperGame:
    """This helper class holds a grid and an IO controller
    and lets play a game either by turns or all in one method

    Attributes:
        grid - the grid
        io_controller - the controller
    """
    grid = None
    io_controller = None

    def __init__(self, grid, io_controller):
        self.grid = grid
        self.io_controller = io_controller

    def do_action(self, action, coords):
        """Executes an action in the grid
        
        Input:
            action - the action to take
            coords - a 2-tuple with the coordinates where do the action
        Output: None
        """
        if action == self.io_controller.ACTIONS.SHOW:
            self.grid.flag_cell(*coords)
        elif action == self.io_controller.ACTIONS.FLAG:
            self.grid.clear_from(*coords)
        elif action == self.io_controller.ACTIONS.QUIT:
            self.io_controller.destroy()

    def play_until_end(self):
        """Plays the current grid until it
        is win or lose.

        Input: None
        Output: None
        """
        while not self.grid.ended():
            self.io_controller.show_grid(self.grid)
            action, coords = self.io_controller.get_grid_input(
                                self.grid.width,
                                self.grid.height
                            )
            self.do_action(action, coords)
            self.io_controller.print_end(self.grid.is_win())
        
    <|MERGE_RESOLUTION|>--- conflicted
+++ resolved
@@ -8,11 +8,8 @@
 from enum import Enum
 from collections import namedtuple
 from random import randint
-from pygame_helpers.mocoma_input import prompt
-<<<<<<< HEAD
-=======
-from pygame_helpers.mocoma_print import print_bounded
->>>>>>> acf04396
+from pygame_helpers.input import prompt
+from pygame_helpers.text import print_bounded
 import pygame, sys
 from pygame.locals import *
 
